--- conflicted
+++ resolved
@@ -29,7 +29,7 @@
 chacha20 = "0.9"
 poly1305 = "0.7"
 # ed25519/x25519
-salty = { version = "0.2", path = "/home/matt/3rd/rs/salty" }
+salty = { version = "0.2", git = "https://github.com/mkj/salty", branch = "parts" }
 # could be optional? though isn't linked if openssh keys aren't loaded
 ssh-key = { version = "0.4", default-features = false, features = ["ed25519", "ecdsa", "sha2"] }
 
@@ -41,11 +41,7 @@
 # tokio = { version = "1.18", features = ["sync"], optional = true }
 async-trait = { version = "0.1", optional = true }
 
-<<<<<<< HEAD
-=======
-salty = { version = "0.2", git = "https://github.com/mkj/salty", branch = "parts" }
 
->>>>>>> fad97233
 [features]
 default = [ "getrandom" ]
 std = ["async-trait", "snafu/std"]
